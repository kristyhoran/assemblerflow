--- conflicted
+++ resolved
@@ -74,11 +74,7 @@
             ))
 
 
-<<<<<<< HEAD
-def proc_collector(process_map, args):
-=======
-def proc_collector(process_map, arguments_list, processes_list=None):
->>>>>>> e433e848
+def proc_collector(process_map, args, processes_list=None):
     """
     Function that collects all processes available and stores a dictionary of
     the required arguments of each process class to be passed to
@@ -89,11 +85,12 @@
     process_map: dict
         The dictionary with the Processes currently available in assemblerflow
         and their corresponding classes as values
-<<<<<<< HEAD
     args: argparse.Namespace
-+        The arguments passed through argparser that will be access to check the
-+        type of list to be printed
-
+        The arguments passed through argparser that will be access to check the
+        type of list to be printed
+    processes_list: list
+        List with all the available processes of a recipe. In case no recipe
+        is passed, the list should come empty.
 
     """
 
@@ -121,46 +118,19 @@
         procs_dict = {}
         # loops between all process_map Processes
         for name, cls in process_map.items():
+
+            if processes_list:
+                # Skip process if process_list is provided and name not in
+                # processes list
+                if name not in processes_list:
+                    continue
+
             # instantiates each Process class
             cls_inst = cls(template=name)
-            # dictionary comprehension to store only the required keys provided by
-            # argument_list
             d = {arg_key: vars(cls_inst)[arg_key] for arg_key in vars(cls_inst)
                  if arg_key in arguments_list}
             procs_dict[name] = d
 
         procs_dict_parser(procs_dict)
 
-        sys.exit(0)
-=======
-    arguments_list: list
-        The arguments to fetch from the classes in process_map. This depends on
-        the argparser option -l or -L that has been used.
-    processes_list: list
-        List with all the available processes of a recipe. In case no recipe
-        is passed, the list should come empty.
-
-    """
-
-    # dict to store only the required entries
-    procs_dict = {}
-    # loops between all process_map Processes
-    for name, cls in process_map.items():
-        if processes_list:
-
-            # Skip process if process_list is provided and name not in
-            # processes list
-            if name not in processes_list:
-                continue
-
-        # instantiates each Process class
-        cls_inst = cls(template=name)
-        # dictionary comprehension to store only the required keys provided
-        #  by argument_list
-        d = {arg_key: vars(cls_inst)[arg_key] for arg_key in vars(cls_inst)
-             if arg_key in arguments_list}
-        procs_dict[name] = d
-
-    procs_dict_parser(procs_dict)
-
->>>>>>> e433e848
+        sys.exit(0)