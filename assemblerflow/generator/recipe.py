try:
    from generator.engine import process_map
    from generator.process_details import colored_print
except ImportError:
    from assemblerflow.generator.engine import process_map
    from assemblerflow.generator.process_details import colored_print

from collections import OrderedDict
import sys
import logging

logger = logging.getLogger("main.{}".format(__name__))


class Recipe:

    def __init__(self):
        """Class to build automatic pipelines based on the processes provided.

        This class provides the methods to build the most eficient pipeline
        based on the processes provided. It automatic creates the
        assemblerflow pipeline string based on the relationships between the
        possible processes.

        """

        self.count_forks = 0
        """
        int : counts the total possible number of forks
        """

        self.forks = []
        """
        list : a list with all the possible forks
        """

        self.pipeline_string = ""
        """
        str : the generated pipeline string
        """

        self.process_to_id = {}
        """
        dict: key value between the process name and its identifier
        """

        self.process_descriptions = {}

    @staticmethod
    def validate_pipeline(pipeline_string):
        """Validate pipeline string

        Validates the pipeline string by searching for forbidden characters

        Parameters
        ----------
        pipeline_string : str
            STring with the processes provided

        Returns
        -------

        """
        if "(" in pipeline_string or ")" in pipeline_string or "|" in \
                pipeline_string:
            logger.error(
                colored_print("Please provide a valid task list!", "red_bold")
            )
            return False

        return True

    def build_upstream(self, process_descriptions, task, all_tasks,
                       task_pipeline,
                       count_forks, total_tasks, forks):
        """Builds the upstream pipeline of the current process

        Checks for the upstream processes to the current process and
        adds them to the current pipeline fragment if they were provided in
        the process list.

        Parameters
        ----------
        process_descriptions : dict
            Information of processes input, output and if is forkable
        task : str
            Current process
        all_tasks : list
            A list of all provided processes
        task_pipeline : list
            Current pipeline fragment
        count_forks : int
            Current number of forks
        total_tasks : str
            All space separated processes
        forks : list
            Current forks
        Returns
        -------
        list : resulting pipeline fragment
        """
        if task in process_descriptions:
            if process_descriptions[task][1] is not None:
                if len(process_descriptions[task][1].split("|")) > 1:
                    local_forks = process_descriptions[task][1].split("|")

                    # Produces a new pipeline fragment for each forkable process
                    for local_fork in local_forks:
                        if local_fork in total_tasks:
                            count_forks += 1
                            task_pipeline.insert(
                                0,
                                process_descriptions[task][1]
                            )
                            self.define_pipeline_string(
                                process_descriptions,
                                local_fork,
                                False,
                                True,
                                count_forks,
                                total_tasks
                            )

                    return task_pipeline
                else:
                    # Adds the process to the pipeline fragment in case it is
                    # provided in the task list
                    if process_descriptions[task][1] in total_tasks:
                        task_pipeline.insert(
                            0,
                            process_descriptions[task][1].split("|")[0]
                        )

                        # Proceeds building upstream until the input for a
                        # process is None
                        self.build_upstream(
                            process_descriptions,
                            process_descriptions[task][1].split("|")[0],
                            all_tasks,
                            task_pipeline,
                            count_forks,
                            total_tasks,
                            forks
                        )
                    else:
                        logger.error(
                            colored_print("{} not in provided protocols as "
                                          "input for {}".format(
                                process_descriptions[task][1], task), "red_bold"
                            )
                        )

                        sys.exit()

                    return task_pipeline
            else:
                return task_pipeline

    def build_downstream(self, process_descriptions, task, all_tasks,
                         task_pipeline,
                         count_forks, total_tasks, forks):
        """Builds the downstream pipeline of the current process

        Checks for the downstream processes to the current process and
        adds them to the current pipeline fragment.

        Parameters
        ----------
        process_descriptions : dict
            Information of processes input, output and if is forkable
        task : str
            Current process
        all_tasks : list
            A list of all provided processes
        task_pipeline : list
            Current pipeline fragment
        count_forks : int
            Current number of forks
        total_tasks : str
            All space separated processes
        forks : list
            Current forks
        Returns
        -------
        list : resulting pipeline fragment
        """

        if task in process_descriptions:
            if process_descriptions[task][2] is not None:
                if len(process_descriptions[task][2].split("|")) > 1:
                    local_forks = process_descriptions[task][2].split("|")

                    # Adds the process to the pipeline fragment downstream
                    # and defines a new pipeline fragment for each fork.
                    # Those will only look for downstream processes
                    for local_fork in local_forks:
                        if local_fork in total_tasks:
                            count_forks += 1
                            task_pipeline.append(process_descriptions[task][2])
                            self.define_pipeline_string(
                                process_descriptions,
                                local_fork,
                                False,
                                True,
                                count_forks,
                                total_tasks,
                                forks
                            )

                    return task_pipeline
                else:
                    if process_descriptions[task][2] in total_tasks:
                        task_pipeline.append(process_descriptions[task][2].split("|")[0])

                        # Proceeds building downstream until the output for a
                        # process is None
                        self.build_downstream(
                            process_descriptions,
                            process_descriptions[task][2].split("|")[0],
                            all_tasks,
                            task_pipeline,
                            count_forks,
                            total_tasks,
                            forks
                        )

                    return task_pipeline
            else:
                return task_pipeline

    def define_pipeline_string(self, process_descriptions, tasks,
                               check_upstream,
                               check_downstream, count_forks, total_tasks,
                               forks):
        """Builds the possible forks and connections between the provided
        processes

        This method loops through all the provided tasks and builds the
        upstream and downstream pipeline if required. It then returns all
        possible forks than need to be merged à posteriori`

        Parameters
        ----------
        process_descriptions : dict
            Information of processes input, output and if is forkable
        tasks : str
            Space separated processes
        check_upstream : bool
            If is to build the upstream pipeline of the current task
        check_downstream : bool
            If is to build the downstream pipeline of the current task
        count_forks : int
            Number of current forks
        total_tasks : str
            All space separated processes
        forks : list
            Current forks

        Returns
        -------
        list : List with all the possible pipeline forks
        """

        tasks_array = tasks.split()

        for task_unsplit in tasks_array:
            task = task_unsplit.split(":")[0]

            if task not in process_descriptions.keys():
                logger.error(
                    colored_print(
                        "{} not in the possible processes".format(task),
                        "red_bold"
                    )
                )

                sys.exit()
            else:
                process_split = task_unsplit.split(":")

                if len(process_split) > 1:
                    self.process_to_id[process_split[0]] = process_split[1]

            # Only uses the process if it is not already in the possible forks
            if not bool([x for x in forks if task in x]):
                task_pipeline = []

                if task in process_descriptions:

                    if check_upstream:
                        task_pipeline = self.build_upstream(
                            process_descriptions,
                            task,
                            tasks_array,
                            task_pipeline,
                            count_forks,
                            total_tasks,
                            forks
                        )

                    task_pipeline.append(task)

                    if check_downstream:
                        task_pipeline = self.build_downstream(
                            process_descriptions,
                            task,
                            tasks_array,
                            task_pipeline,
                            count_forks,
                            total_tasks,
                            forks
                        )

                # Adds the pipeline fragment to the list of possible forks
                forks.append(list(OrderedDict.fromkeys(task_pipeline)))

        for i in range(0, len(forks)):
            for j in range(0, len(forks[i])):
                try:
                    if len(forks[i][j].split("|")) > 1:
                        forks[i][j] = forks[i][j].split("|")
                        tmp_fork = []
                        for s in forks[i][j]:
                            if s in total_tasks:
                                tmp_fork.append(s)

                        forks[i][j] = tmp_fork

                except AttributeError as e:
                    continue

        return forks

    def build_pipeline_string(self, forks):
        """Parses, filters and merge all possible pipeline forks into the
        final pipeline string

        This method checks for shared start and end sections between forks
        and merges them according to the shared processes::

            [[spades, ...], [skesa, ...], [...,[spades, skesa]]]
                -> [..., [[spades, ...], [skesa, ...]]]

        Then it defines the pipeline string by replacing the arrays levels
        to the assemblerflow fork format::

            [..., [[spades, ...], [skesa, ...]]]
                -> ( ... ( spades ... | skesa ... ) )

        Parameters
        ----------
        forks : list
            List with all the possible pipeline forks.

        Returns
        -------
        str : String with the pipeline definition used as input for
        parse_pipeline
        """

        final_forks = []

        for i in range(0, len(forks)):
            needs_merge = [False, 0, 0, 0, 0, ""]
            is_merged = False
            for i2 in range(0, len(forks[i])):
                for j in range(i, len(forks)):
                    needs_merge[0] = False
                    for j2 in range(0, len(forks[j])):
                        try:
                            j2_fork = forks[j][j2].split("|")
                        except AttributeError:
                            j2_fork = forks[j][j2]

                        # Gets the indexes of the forks matrix that need to
                        # be merged
                        if forks[i][i2] in j2_fork and (i2 == 0 or j2 == 0) and i != j:
                            needs_merge[0] = True
                            needs_merge[1] = i
                            needs_merge[2] = i2
                            needs_merge[3] = j
                            needs_merge[4] = j2
                            needs_merge[5] = forks[i][i2]

                    if needs_merge[0]:
                        index_merge_point = forks[needs_merge[3]][-1].index(needs_merge[5])

                        # Merges the forks. If only one fork is possible,
                        # that fork is neglected and it merges into a single
                        # channel.
                        if needs_merge[2] == 0:
                            if len(forks[needs_merge[3]][-1]) < 2:
                                forks[needs_merge[3]] = forks[needs_merge[3]][:-1] + forks[needs_merge[1]][::]
                            else:
                                forks[needs_merge[3]][-1][index_merge_point] = forks[needs_merge[1]]

                        elif needs_merge[4] == 0:
                            if len(forks[needs_merge[3]][-1]) < 2:
                                forks[needs_merge[3]] = forks[needs_merge[3]][:-1] + forks[needs_merge[1]][::]
                            else:
                                forks[needs_merge[3]][-1][index_merge_point] = forks[needs_merge[1]]

                        is_merged = True

            # Adds forks that dont need merge to the final forks
            if needs_merge[0] is not None and not is_merged:
                if bool([nf for nf in forks[i] if "|" in nf]):
                    continue
                final_forks.append(forks[i])

        total_forks = len(final_forks)
<<<<<<< HEAD
=======
        first_fork = final_forks[0]
>>>>>>> a6459653

        if len(final_forks) == 1:
            final_forks = str(final_forks[0])

        # parses the string array to the assemblerflow nomenclature
        pipeline_string = str(final_forks)\
            .replace("[[", "( ")\
            .replace("]]", " )")\
            .replace("]", " |")\
            .replace(", [", " ")\
            .replace("'", "")\
            .replace(",", "")\
            .replace("[", "")

        if pipeline_string[-1] == "|":
            pipeline_string = pipeline_string[:-1]

        # Replace only names by names + process ids
        for key, val in self.process_to_id.items():
            # Case only one process in the pipeline
<<<<<<< HEAD
            if total_forks == 1:
                pipeline_string = pipeline_string \
                    .replace("{}".format(key),
                             "{}={{'pid':'{}'}}".format(key, val))
            else:
                pipeline_string = pipeline_string\
                    .replace(" {} ".format(key),
                             " {}={{'pid':'{}'}} ".format(key, val))
=======
            pipeline_string = pipeline_string\
                .replace("{} ".format(key),
                         "{}={{'pid':'{}'}} ".format(key, val))
>>>>>>> a6459653

        return pipeline_string

    def run_auto_pipeline(self, tasks):
        """Main method to run the automatic pipeline creation

        This method aggregates the functions required to build the pipeline
        string that can be used as input for the workflow generator.

        Parameters
        ----------
        tasks : str
            A string with the space separated tasks to be included in the
            pipeline

        Returns
        -------
        str : String with the pipeline definition used as input for
        parse_pipeline
        """

        self.forks = self.define_pipeline_string(
            self.process_descriptions,
            tasks,
            True,
            True,
            self.count_forks,
            tasks,
            self.forks
        )

        self.pipeline_string = self.build_pipeline_string(self.forks)

        return self.pipeline_string

    def get_process_info(self):
        return list(self.process_descriptions.keys())


class Innuendo(Recipe):
    """
    Recipe class for the INNUENDO Project. It has all the available in the
    platform for quick use of the processes in the scope of the project.
    """

    def __init__(self, *args, **kwargs):

        super().__init__(*args, **kwargs)

        # The description of the processes
        # [forkable, input_process, output_process]
        self.process_descriptions = {
            "patho_typing": [True, None, None],
            "seq_typing": [True, None, None],
            "integrity_coverage": [True, None, "fastqc_trimmomatic"],
            "fastqc_trimmomatic": [False, "integrity_coverage",
                                   "true_coverage"],
            "true_coverage": [False, "fastqc_trimmomatic",
                              "fastqc"],
            "fastqc": [False, "true_coverage", "check_coverage"],
            "check_coverage": [False, "fastqc", "skesa|spades"],
            "spades": [False, "fastqc_trimmomatic", "process_spades"],
            "process_spades": [False, "spades", "assembly_mapping"],
            "assembly_mapping": [False, "skesa|process_spades", "pilon"],
            "pilon": [False, "assembly_mapping", "mlst"],
            "mlst": [False, "pilon", "abricate|prokka|chewbbaca"],
            "abricate": [True, "mlst", None],
            "prokka": [True, "mlst", None],
            "chewbbaca": [True, "mlst", None]

            # Not in recipe
            # "trimmomatic": [False, "fastqc", "fastqc_trimmomatic"],
            # "skesa": [False, "fastqc_trimmomatic", "assembly_mapping"],
        }


available_recipes = {
    "innuendo": Innuendo
}<|MERGE_RESOLUTION|>--- conflicted
+++ resolved
@@ -409,10 +409,9 @@
                 final_forks.append(forks[i])
 
         total_forks = len(final_forks)
-<<<<<<< HEAD
-=======
+
+        total_forks = len(final_forks)
         first_fork = final_forks[0]
->>>>>>> a6459653
 
         if len(final_forks) == 1:
             final_forks = str(final_forks[0])
@@ -433,20 +432,9 @@
         # Replace only names by names + process ids
         for key, val in self.process_to_id.items():
             # Case only one process in the pipeline
-<<<<<<< HEAD
-            if total_forks == 1:
-                pipeline_string = pipeline_string \
-                    .replace("{}".format(key),
-                             "{}={{'pid':'{}'}}".format(key, val))
-            else:
-                pipeline_string = pipeline_string\
-                    .replace(" {} ".format(key),
-                             " {}={{'pid':'{}'}} ".format(key, val))
-=======
             pipeline_string = pipeline_string\
                 .replace("{} ".format(key),
                          "{}={{'pid':'{}'}} ".format(key, val))
->>>>>>> a6459653
 
         return pipeline_string
 
