import sys
import json
import jinja2
import logging

from collections import defaultdict
from os.path import dirname, join, abspath, split, splitext


logger = logging.getLogger("main.{}".format(__name__))

try:
    import generator.process as pc
    import generator.error_handling as eh
    from generator import header_skeleton as hs
    from generator import footer_skeleton as fs
    from generator.process_details import colored_print
except ImportError as e:
    import assemblerflow.generator.process as pc
    import assemblerflow.generator.error_handling as eh
    from assemblerflow.generator import header_skeleton as hs
    from assemblerflow.generator import footer_skeleton as fs
    from assemblerflow.generator.process_details import colored_print


process_map = {
        "integrity_coverage": pc.IntegrityCoverage,
        "seq_typing": pc.SeqTyping,
        "patho_typing": pc.PathoTyping,
        "check_coverage": pc.CheckCoverage,
        "true_coverage": pc.TrueCoverage,
        "fastqc": pc.FastQC,
        "trimmomatic": pc.Trimmomatic,
        "fastqc_trimmomatic": pc.FastqcTrimmomatic,
        "skesa": pc.Skesa,
        "spades": pc.Spades,
        "process_spades": pc.ProcessSpades,
        "assembly_mapping": pc.AssemblyMapping,
        "pilon": pc.Pilon,
        "mlst": pc.Mlst,
        "abricate": pc.Abricate,
        "prokka": pc.Prokka,
        "chewbbaca": pc.Chewbbaca,
        # "status_compiler": pc.StatusCompiler,
        # "trace_compiler": pc.TraceCompiler
}
"""
dict: Maps the process ids to the corresponding template interface class wit
the format::
    
    {
        "<template_string>": pc.TemplateClass
    }
"""


class NextflowGenerator:

    def __init__(self, process_connections, nextflow_file):

        self.processes = []

        # Create the processes attribute with the first special init process.
        # This process will handle the forks of the raw input channels and
        # secondary inputs
        self.processes = [pc.Init(template="init")]
        """
        list: Stores the process interfaces in the specified order
        """

        self._fork_tree = defaultdict(list)
        """
        dict: A dictionary with the fork tree of the pipeline, which consists
        on the the paths of each lane. For instance, a single fork with two
        sinks is represented as: {1: [2,3]}. Subsequent forks are then added
        sequentially: {1:[2,3], 2:[3,4,5]}. This allows the path upstream
        of a process in a given lane to be traversed until the start of the
        pipeline. 
        """

        self.lanes = 0
        """
        int: Stores the number of lanes in the pipelines
        """

        # Builds the connections in the processes, which parses the
        # process_connections dictionary into the self.processes attribute
        # list.
        self._build_connections(process_connections)

        self.nf_file = nextflow_file
        """
        str: Path to file where the pipeline will be generated
        """

        self.template = ""
        """
        str: String that will harbour the pipeline code
        """

        self.secondary_channels = {}
        """
        dict: Stores secondary channel links
        """

        self.main_raw_inputs = {}
        """
        list: Stores the main raw inputs from the user parameters into the
        first process(es).
        """

        self.secondary_inputs = {}
        """
        dict: Stores the secondary input channels that may be required by
        some processes. The key is the params variable and the key is the
        channel definition for nextflow::

            {"genomeSize": "IN_genome_size = Channel.value(params.genomeSize)"}

        """

        self.status_channels = []
        """
        list: Stores the status channels from each process
        """

        self.skip_class = [pc.Status]
        """
        list: Stores the Process classes that should be skipped when iterating
        over the :attr:`~NextflowGenerator.processes` list.
        """

        self.resources = ""
        """
        str: Stores the resource directives string for each nextflow process. 
        """

        self.containers = ""
        """
        str: Stores the container directives string for each nextflow process.
        """

    @staticmethod
    def _parse_process_name(name_str):
        """Parses the process string and returns the process name and its
        directives

        Process strings my contain directive information with the following
        syntax::

            proc_name={'directive':'val'}

        This method parses this string and returns the process name as a
        string and the directives information as a dictionary.

        Parameters
        ----------
        name_str : str
            Raw string with process name and, potentially, directive
            information

        Returns
        -------
        str
            Process name
        dict or None
            Process directives
        """

        directives = None

        fields = name_str.split("=")
        process_name = fields[0]

        if len(fields) == 2:
            _directives = fields[1].replace("'", '"')
            try:
                directives = json.loads(_directives)
            except json.decoder.JSONDecodeError:
                raise eh.ProcessError(
                    "Could not parse directives for process '{}'. The raw"
                    " string is: {}\n"
                    "Possible causes include:\n"
                    "\t1. Spaces inside directives\n"
                    "\t2. Missing '=' symbol before directives\n"
                    "\t3. Missing quotes (' or \") around directives\n"
                    "A valid example: process_name={{'cpus':'2'}}".format(
                        process_name, name_str))

        return process_name, directives

    def _build_connections(self, process_list):
        """Parses the process connections dictionaries into a process list

        This method is called upon instantiation of the NextflowGenerator
        class. Essentially, it sets the main input/output channel names of the
        processes so that they can be linked correctly.

        If a connection between two consecutive process is not possible due
        to a mismatch in the input/output types, it exits with an error.

        Returns
        -------

        """

        logger.debug("=============================")
        logger.debug("Building pipeline connections")
        logger.debug("=============================")

        logger.debug("Processing connections: {}".format(process_list))

        for p, con in enumerate(process_list):

            logger.debug("Processing connection '{}': {}".format(p, con))

            # Get lanes
            in_lane = con["input"]["lane"]
            out_lane = con["output"]["lane"]
            logger.debug("[{}] Input lane: {}".format(p, in_lane))
            logger.debug("[{}] Output lane: {}".format(p, out_lane))

            if out_lane > self.lanes:
                self.lanes = out_lane

            # Get process names
            try:
                _p_in_name = con["input"]["process"]
                p_in_name, _ = self._parse_process_name(_p_in_name)
                logger.debug("[{}] Input channel: {}".format(p, p_in_name))
                _p_out_name = con["output"]["process"]
                p_out_name, out_directives = self._parse_process_name(
                    _p_out_name)
                logger.debug("[{}] Output channel: {}".format(p, p_out_name))
            # Exception is triggered when the process name/directives cannot
            # be processes.
            except eh.ProcessError as ex:
                logger.error(colored_print(ex.value, "red_bold"))
                sys.exit(1)

            # Instance output process
            if p_out_name not in process_map:
                logger.error(colored_print(
                    "\nThe process '{}' is not available".format(p_out_name),
                    "red_bold"))
                sys.exit(1)

            out_process = process_map[p_out_name](template=p_out_name)

            # Update directives, if provided
            if out_directives:
                out_process.update_directives(out_directives)

            # Set suffix strings for main input/output channels
            input_suf = "{}_{}".format(in_lane, p)
            output_suf = "{}_{}".format(out_lane, p)
            logger.debug("[{}] Setting main channels with input suffix '{}'"
                         " and output suffix '{}'".format(
                            p, input_suf, output_suf))
            out_process.set_main_channel_names(input_suf, output_suf, out_lane)

            # Instance input process, if it exists. In case of init, the
            # output process forks from the raw input user data
            if p_in_name != "__init__":
                # Create instance of input process
                in_process = process_map[p_in_name](template=p_in_name)
                # Test if two processes can be connected by input/output types
                logger.debug("[{}] Testing connection between input and "
                             "output processes".format(p))
                self._test_connection(in_process, out_process)
                out_process.parent_lane = in_lane
            else:
                # When the input process is __init__, set the parent_lane
                # to None. This will tell the engine that the main input
                # channel the output process of this connection will received
                # from the raw user input.
                out_process.parent_lane = None

            # If the current connection is a fork, add it to the fork tree
            if in_lane != out_lane:
                logger.debug("[{}] Connection is a fork. Adding lanes to "
                             "fork list".format(p))
                self._fork_tree[in_lane].append(out_lane)
                # Update main output fork of parent process
                try:
                    parent_process = [x for x in self.processes
                                   if x.lane == in_lane and
                                   x.template == p_in_name][0]
                    logger.debug("[{}] Updating main forks of parent fork "
                                 "'{}' with '{}'".format(
                                    p, parent_process, out_process.input_channel))
                    parent_process.update_main_forks(out_process.input_channel)
                except IndexError:
                    pass
            else:

                # Get parent process, naive version
                parent_process = self.processes[-1]

                # Check if the last process' lane matches the lane of the
                # current output process. If not, get the last process
                # in the same lane
                if parent_process.lane and parent_process.lane != out_lane:
                    parent_process = [x for x in self.processes[::-1]
                                      if x.lane == out_lane][0]

                if parent_process.output_channel:
                    logger.debug(
                        "[{}] Updating input channel of output process"
                        " with '{}'".format(
                            p, parent_process.output_channel))
                    out_process.input_channel = parent_process.output_channel

            self.processes.append(out_process)

        logger.debug("Completed connections: {}".format(self.processes))
        logger.debug("Fork tree: {}".format(self._fork_tree))

    @staticmethod
    def _test_connection(parent_process, child_process):
        """Tests if two processes can be connected by input/output type

        Parameters
        ----------
        parent_process : assemblerflow.Process.Process
            Process that will be sending output.
        child_process : assemblerflow.Process.Process
            Process that will receive output.

        """

        # If any of the processes has an ignore type attribute set to True,
        # don't perform the check
        if parent_process.ignore_type or child_process.ignore_type:
            return

        if parent_process.output_type != child_process.input_type:
            logger.error(
                "The output of the '{}' process ({}) cannot link with the "
                "input of the '{}' process ({}). Please check the order of "
                "the processes".format(parent_process.template,
                                       parent_process.output_type,
                                       child_process.template,
                                       child_process.input_type))
            sys.exit(1)

    def _build_header(self):
        """Adds the header template to the master template string
        """

        logger.debug("===============")
        logger.debug("Building header")
        logger.debug("===============")
        self.template += hs.header

    def _build_footer(self):
        """Adds the footer template to the master template string"""

        logger.debug("===============")
        logger.debug("Building header")
        logger.debug("===============")
        self.template += fs.footer

    def _update_raw_input(self, p, sink_channel=None, input_type=None):
        """Given a process, this method updates the
        :attr:`~Process.main_raw_inputs` attribute with the corresponding
        raw input channel of that process. The input channel and input type
        can be overridden if the `input_channel` and `input_type` arguments
        are provided.

        Parameters
        ----------
        p : assemblerflow.Process.Process
            Process instance whose raw input will be modified
        sink_channel: str
            Sets the channel where the raw input will fork into. It overrides
            the process's `input_channel` attribute.
        input_type: str
            Sets the type of the raw input. It overrides the process's
            `input_type` attribute.
        """

        process_input = input_type if input_type else p.input_type
        process_channel = sink_channel if sink_channel else p.input_channel

        logger.debug("[{}] Setting raw input channel "
                     "with input type '{}'".format(p.template, process_input))
        # Get the dictionary with the raw forking information for the
        # provided input
        raw_in = p.get_user_channel(process_channel, process_input)
        logger.debug("[{}] Fetched process raw user: {}".format(p.template,
                                                                raw_in))

        if process_input in self.main_raw_inputs:
            self.main_raw_inputs[process_input]["raw_forks"].append(
                raw_in["input_channel"])
        else:
            self.main_raw_inputs[process_input] = {
                "channel": raw_in["channel"],
                "channel_str": raw_in["channel_str"],
                "raw_forks": [raw_in["input_channel"]]
            }
        logger.debug("[{}] Updated main raw inputs: {}".format(
            p.template, self.main_raw_inputs))

    def _update_secondary_inputs(self, p):
        """Given a process, this method updates the
        :attr:`~Process.secondary_inputs` attribute with the corresponding
        secondary inputs of that channel.

        Parameters
        ----------
        p : assemblerflow.Process.Process
        """

        logger.debug("[{}] Checking secondary links".format(p.template))
        if p.secondary_inputs:
            logger.debug("[{}] Found secondary input channel(s): "
                         "{}".format(p.template, p.secondary_inputs))
            for ch in p.secondary_inputs:
                if ch["params"] not in self.secondary_inputs:
                    logger.debug("[{}] Added channel: {}".format(
                        p.template, ch["channel"]))
                    self.secondary_inputs[ch["params"]] = ch["channel"]

    def _get_fork_tree(self, p):
        """

        Parameters
        ----------
        p

        Returns
        -------
        """

        lane = p.lane
        parent_lanes = [lane]

        while True:
            original_lane = lane
            for fork_in, fork_out in self._fork_tree.items():
                if lane in fork_out:
                    lane = fork_in
                    parent_lanes.append(fork_in)
            if lane == original_lane:
                break

        return parent_lanes

    def _set_implicit_link(self, p, link):
        """

        Parameters
        ----------
        p
        link

        Returns
        -------

        """

        output_type = link["link"].lstrip("_")
        parent_forks = self._get_fork_tree(p)
        fork_sink = "{}_{}".format(link["alias"], p.pid)

        for proc in self.processes[::-1]:
            if proc.lane not in parent_forks:
                continue
            if proc.output_type == output_type:
                proc.update_main_forks(fork_sink)
                logger.debug("[{}] Found special implicit link '{}' with "
                             "output type '{}'. Linked '{}' with process "
                             "{}".format(
                                     p.template, link["link"], output_type,
                                     link["alias"], proc))
                return

        self._update_raw_input(p, fork_sink, output_type)

    def _update_secondary_channels(self, p):
        """Given a process, this method updates the
        :attr:`~Process.secondary_channels` attribute with the corresponding
        secondary inputs of that channel.

        The rationale of the secondary channels is the following:

            - Start storing any secondary emitting channels, by checking the
              `link_start` list attribute of each process. If there are
              channel names in the link start, it adds to the secondary
              channels dictionary.
            - Check for secondary receiving channels, by checking the
              `link_end` list attribute. If the link name starts with a
              `__` signature, it will created an implicit link with the last
              process with an output type after the signature. Otherwise,
              it will check is a corresponding link start already exists in
              the at least one process upstream of the pipeline and if so,
              it will update the ``secondary_channels`` attribute with the
              new link.

        Parameters
        ----------
        p : assemblerflow.Process.Process
        """

        # Check if the current process has a start of a secondary
        # side channel
        if p.link_start:
            logger.debug("[{}] Found secondary link start: {}".format(
                p.template, p.link_start))
            for l in p.link_start:
                # If there are multiple link starts in the same lane, the
                # last one is the only one saved.
                if l in self.secondary_channels:
                    self.secondary_channels[l][p.lane] = {"p": p, "end": []}
                else:
                    self.secondary_channels[l] = {p.lane: {"p": p, "end": []}}

        # check if the current process receives a secondary side channel.
        # If so, add to the links list of that side channel
        if p.link_end:
            logger.debug("[{}] Found secondary link end: {}".format(
                p.template, p.link_end))
            for l in p.link_end:

                # Get list of lanes from the parent forks.
                parent_forks = self._get_fork_tree(p)

                # Parse special case where the secondary channel links with
                # the main output of the specified type
                if l["link"].startswith("__"):
                    self._set_implicit_link(p, l)
                    continue

                # Skip if there is no match for the current link in the
                # secondary channels
                if l["link"] not in self.secondary_channels:
                    continue

                for lane in parent_forks:
                    if lane in self.secondary_channels[l["link"]]:
                        self.secondary_channels[
                            l["link"]][lane]["end"].append("{}".format(
                                "{}_{}".format(l["alias"], p.pid)))

        logger.debug("[{}] Secondary links updated: {}".format(
            p.template, self.secondary_channels))

    def _set_channels(self):
        """Sets the main channels for the pipeline

        This method will parse de the :attr:`~Process.processes` attribute
        and perform the following tasks for each process:

            - Sets the input/output channels and main input forks and adds
              them to the process's
              :attr:`assemblerflow.process.Process._context`
              attribute (See
              :func:`~NextflowGenerator.set_channels`).
            - Automatically updates the main input channel of the first
              process of each lane so that they fork from the user provide
              parameters (See
              :func:`~NextflowGenerator._update_raw_input`).
            - Check for the presence of secondary inputs and adds them to the
              :attr:`~NextflowGenerator.secondary_inputs` attribute.
            - Check for the presence of secondary channels and adds them to the
              :attr:`~NextflowGenerator.secondary_channels` attribute.

        Notes
        -----
        **On the secondary channel setup**: With this approach, there can only
        be one secondary link start for each type of secondary link. For
        instance, If there are two processes that start a secondary channel
        for the ``SIDE_max_len`` channel, only the last one will be recorded,
        and all receiving processes will get the channel from the latest
        process. Secondary channels can only link if the source process if
        downstream of the sink process in its "forking" path.
        """

        logger.debug("=====================")
        logger.debug("Setting main channels")
        logger.debug("=====================")

        for i, p in enumerate(self.processes):

            # Set main channels for the process
            logger.debug("[{}] Setting main channels with pid: {}".format(
                p.template, i))
            p.set_channels(pid=i)

            # If there is no parent lane, set the raw input channel from user
            if not p.parent_lane and p.input_type:
                self._update_raw_input(p)

            self._update_secondary_inputs(p)

            self._update_secondary_channels(p)

            logger.info(colored_print(
                "\tChannels set for {} \u2713".format(p.template)))

    def _set_secondary_inputs(self):
        """Sets the main raw inputs and secondary inputs on the init process

        This method will fetch the :class:`assemblerflow.process.Init` process
        instance and sets the raw input (
        :func:`assemblerflow.process.Init.set_raw_inputs`) and the secondary
        inputs (:func:`assemblerflow.process.Init.set_secondary_inputs`) for
        that process. This will handle the connection of the user parameters
        with channels that are then consumed in the pipeline.
        """

        logger.debug("========================")
        logger.debug("Setting secondary inputs")
        logger.debug("========================")

        # Get init process
        init_process = self.processes[0]
        logger.debug("Setting main raw inputs: "
                     "{}".format(self.main_raw_inputs))
        init_process.set_raw_inputs(self.main_raw_inputs)
        logger.debug("Setting secondary inputs: "
                     "{}".format(self.secondary_inputs))
        init_process.set_secondary_inputs(self.secondary_inputs)

    def _set_secondary_channels(self):
        """Sets the secondary channels for the pipeline

        This will iterate over the
        :py:attr:`NextflowGenerator.secondary_channels` dictionary that is
        populated when executing
        :func:`~NextflowGenerator._update_secondary_channels` method.
        """

        logger.debug("==========================")
        logger.debug("Setting secondary channels")
        logger.debug("==========================")

        logger.debug("Setting secondary channels: {}".format(
            self.secondary_channels))

        for source, lanes in self.secondary_channels.items():

            for lane, vals in lanes.items():

                if not vals["end"]:
                    logger.debug("[{}] No secondary links to setup".format(
                        vals["p"].template))
                    continue

                logger.debug("[{}] Setting secondary links for "
                             "source {}: {}".format(vals["p"].template,
                                                    source,
                                                    vals["end"]))

                vals["p"].set_secondary_channel(source, vals["end"])

    def _set_compiler_channels(self):

        self._set_status_channels()

    def _set_status_channels(self):
        """Compiles all status channels for the status compiler process
        """

        status_inst = pc.StatusCompiler(template="status_compiler")

        # Compile status channels from pipeline process
        status_channels = []
        for p in [p for p in self.processes]:
            if not any([isinstance(p, x) for x in self.skip_class]):
                status_channels.extend(p.status_strs)

        if not status_channels:
            logger.debug("No status channels found. Skipping status compiler"
                         "process")
            return

        logger.debug("Setting status channels: {}".format(status_channels))

        # Check for duplicate channels. Raise exception if found.
        if len(status_channels) != len(set(status_channels)):
            raise eh.ProcessError(
                "Duplicate status channels detected. Please ensure that "
                "the 'status_channels' attributes of each process are "
                "unique. Here are the status channels:\n\n{}".format(
                    ", ".join(status_channels)
                ))

        status_inst.set_status_channels(status_channels)
        self.processes.append(status_inst)

    @staticmethod
    def _get_resources_string(res_dict, pid):
        """ Returns the nextflow resources string from a dictionary object

        If the dictionary has at least on of the resource directives, these
        will be compiled for each process in the dictionary and returned
        as a string read for injection in the nextflow config file template.

        This dictionary should be::

            dict = {"processA": {"cpus": 1, "memory": "4GB"},
                    "processB": {"cpus": 2}}

        Parameters
        ----------
        res_dict : dict
            Dictionary with the resources for processes.
        pid : int
            Unique identified of the process

        Returns
        -------
        str : nextflow config string
        """

        resource_directives = ["cpus", "memory"]
        config_str = ""

        for p, directives in res_dict.items():

            for d, val in directives.items():

                if d not in resource_directives:
                    continue

                if "{" in str(val):
                    config_str += '\n${}_{}.{} = {}'.format(p, pid, d, val)
                else:
                    config_str += '\n${}_{}.{} = "{}"'.format(p, pid, d, val)

        return config_str

    @staticmethod
    def _get_container_string(cont_dict, pid):
        """ Returns the nextflow containers string from a dictionary object

        If the dictionary has at least on of the container directives, these
        will be compiled for each process in the dictionary and returned
        as a string read for injection in the nextflow config file template.

        This dictionary should be::

            dict = {"processA": {"container": "asd", "version": "1.0.0"},
                    "processB": {"container": "dsd"}}

        Parameters
        ----------
        cont_dict : dict
            Dictionary with the containers for processes.
        pid : int
            Unique identified of the process

        Returns
        -------
        str : nextflow config string
        """

        config_str = ""

        for p, directives in cont_dict.items():

            container = ""

            if "container" in directives:
                container += directives["container"]

                if "version" in directives:
                    container += ":{}".format(directives["version"])
                else:
                    container += ":latest"

            config_str += '\n${}_{}.container = "{}"'.format(p, pid, container)

        return config_str

    @staticmethod
    def _render_config(template, context):

        tpl_dir = join(dirname(abspath(__file__)), "templates")
        tpl_path = join(tpl_dir, template)

        path, filename = split(tpl_path)

        return jinja2.Environment(
            loader=jinja2.FileSystemLoader(path or "./")
        ).get_template(filename).render(context)

    def _set_configurations(self):
        """This method will iterate over all process in the pipeline and
        populate the nextflow configuration files with the directives
        of each process in the pipeline.
        """

        resources = ""
        containers = ""

        for p in self.processes:

            # Skip processes with the directives attribute populated
            if not p.directives:
                continue

            resources += self._get_resources_string(p.directives, p.pid)
            containers += self._get_container_string(p.directives, p.pid)

        self.resources = self._render_config("resources.config", {
            "process_info": resources
        })
        self.containers = self._render_config("containers.config", {
            "container_info": containers
        })

    def render_pipeline(self):
        """Write pipeline attributes to json

        This function writes the pipeline and their attributes to a json file,
        that is intended to be read by resources/pipeline_graph.html to render
        a graphical output showing the DAG.

        """

        dict_viz = {
            "name": "root",
            "children": []
        }
        last_of_us = {}

        for x, (k, v) in enumerate(self._fork_tree.items()):
            for p in self.processes[1:]:

                if x == 0 and p.lane not in [k] + v :
                    continue

                if x > 0 and p.lane not in v:
                    continue

                if not p.parent_lane:
                    lst = dict_viz["children"]
                else:
                    lst = last_of_us[p.parent_lane]

                tooltip = {
                    "name": "{}_{}".format(p.template, p.pid),
                    "process": {
                        "pid": p.pid,
                        "input": p.input_type,
                        "output": p.output_type,
                        "lane": p.lane,
                    },
                    "children": []
                }

                dir_var = ""
                for k2, v2 in p.directives.items():
                    dir_var += "<b>&emsp;{}:</b><br>".format(k2)
                    for d in v2:
                        try:
                            dir_var += "&emsp;&emsp;{}: {}</span><br>".format(d, v2[d])
                        except KeyError:
                            pass

                if dir_var:
                    tooltip["process"]["directives"] = dir_var
                else:
                    tooltip["process"]["directives"] = "N/A"

                lst.append(tooltip)

                last_of_us[p.lane] = lst[-1]["children"]

        # send with jinja to html resource
        return self._render_config("pipeline_graph.html", {"data": dict_viz})

    def build(self):
        """Main pipeline builder

        This method is responsible for building the
        :py:attr:`NextflowGenerator.template` attribute that will contain
        the nextflow code of the pipeline.

        First it builds the header, then sets the main channels, the
        secondary inputs, secondary channels and finally the
        status channels. When the pipeline is built, is writes the code
        to a nextflow file.
        """

        logger.info(colored_print(
            "\tSuccessfully connected {} process(es) with {} "
            "fork(s) across {} lane(s) \u2713".format(
                len(self.processes[1:]), len(self._fork_tree), self.lanes)))

        # Generate regular nextflow header that sets up the shebang, imports
        # and all possible initial channels
        self._build_header()

        self._set_channels()

        pipeline_to_json = self.render_pipeline()

        self._set_secondary_inputs()

        logger.info(colored_print(
            "\tSuccessfully set {} secondary input(s) \u2713".format(
                len(self.secondary_inputs))))

        self._set_secondary_channels()

        logger.info(colored_print(
            "\tSuccessfully set {} secondary channel(s) \u2713".format(
                len(self.secondary_channels))))

        self._set_compiler_channels()

        self._set_configurations()

        logger.info(colored_print(
            "\tFinished configurations \u2713".format(
                len(self.secondary_channels))))

        for p in self.processes:
            self.template += p.template_str

        self._build_footer()

        project_root = dirname(self.nf_file)

        # Write pipeline file
        with open(self.nf_file, "w") as fh:
            fh.write(self.template)

        # Write resources config
        with open(join(project_root, "resources.config"), "w") as fh:
            fh.write(self.resources)

        # Write containers config
        with open(join(project_root, "containers.config"), "w") as fh:
            fh.write(self.containers)

<<<<<<< HEAD
        # Write containers config
        with open(splitext(self.nf_file)[0] + ".html", "w") as fh:
           fh.write(pipeline_to_json)
=======
        logger.info(colored_print(
            "\tPipeline written into {} \u2713".format(self.nf_file)))
>>>>>>> cddc2ed8
<|MERGE_RESOLUTION|>--- conflicted
+++ resolved
@@ -939,11 +939,9 @@
         with open(join(project_root, "containers.config"), "w") as fh:
             fh.write(self.containers)
 
-<<<<<<< HEAD
         # Write containers config
         with open(splitext(self.nf_file)[0] + ".html", "w") as fh:
            fh.write(pipeline_to_json)
-=======
+            
         logger.info(colored_print(
-            "\tPipeline written into {} \u2713".format(self.nf_file)))
->>>>>>> cddc2ed8
+            "\tPipeline written into {} \u2713".format(self.nf_file)))